import asyncio
import gc
import inspect
import json
import logging
import os
import re
import shutil
import sys
import time
from collections.abc import Awaitable, Callable
from pathlib import Path
from threading import Thread
from typing import Any, Generic, TypeVar

from dotenv import load_dotenv

from browser_use.browser.session import DEFAULT_BROWSER_PROFILE

load_dotenv()

from langchain_core.language_models.chat_models import BaseChatModel
from langchain_core.messages import (
	BaseMessage,
	HumanMessage,
	SystemMessage,
)
from playwright.async_api import Browser, BrowserContext, Page
from pydantic import BaseModel, ValidationError

from browser_use.agent.gif import create_history_gif
from browser_use.agent.memory import Memory, MemoryConfig
from browser_use.agent.message_manager.service import MessageManager, MessageManagerSettings
from browser_use.agent.message_manager.utils import (
	convert_input_messages,
	extract_json_from_model_output,
	is_model_without_tool_support,
	save_conversation,
)
from browser_use.agent.prompts import AgentMessagePrompt, PlannerPrompt, SystemPrompt
from browser_use.agent.views import (
	ActionResult,
	AgentError,
	AgentHistory,
	AgentHistoryList,
	AgentOutput,
	AgentSettings,
	AgentState,
	AgentStepInfo,
	BrowserStateHistory,
	StepMetadata,
	ToolCallingMethod,
)
from browser_use.browser import BrowserProfile, BrowserSession

# from lmnr.sdk.decorators import observe
from browser_use.browser.views import BrowserStateSummary
from browser_use.controller.registry.views import ActionModel
from browser_use.controller.service import Controller
from browser_use.dom.history_tree_processor.service import (
	DOMHistoryElement,
	HistoryTreeProcessor,
)
from browser_use.exceptions import LLMException
from browser_use.telemetry.service import ProductTelemetry
from browser_use.telemetry.views import (
	AgentTelemetryEvent,
)
from browser_use.utils import get_browser_use_version, time_execution_async, time_execution_sync

logger = logging.getLogger(__name__)

SKIP_LLM_API_KEY_VERIFICATION = os.environ.get('SKIP_LLM_API_KEY_VERIFICATION', 'false').lower()[0] in 'ty1'


def log_response(response: AgentOutput, registry=None) -> None:
	"""Utility function to log the model's response."""

	if 'Success' in response.current_state.evaluation_previous_goal:
		emoji = '👍'
	elif 'Failed' in response.current_state.evaluation_previous_goal:
		emoji = '⚠️'
	else:
		emoji = '❓'

	logger.info(f'{emoji} Eval: {response.current_state.evaluation_previous_goal}')
	logger.info(f'🧠 Memory: {response.current_state.memory}')
	logger.info(f'🎯 Next goal: {response.current_state.next_goal}')


Context = TypeVar('Context')

AgentHookFunc = Callable[['Agent'], Awaitable[None]]


class Agent(Generic[Context]):
	@time_execution_sync('--init (agent)')
	def __init__(
		self,
		task: str,
		llm: BaseChatModel,
		# Optional parameters
		page: Page | None = None,
		browser: Browser | None = None,
		browser_context: BrowserContext | None = None,
		browser_profile: BrowserProfile | None = None,
		browser_session: BrowserSession | None = None,
		controller: Controller[Context] = Controller(),
		# Initial agent run parameters
		sensitive_data: dict[str, str | dict[str, str]] | None = None,
		initial_actions: list[dict[str, dict[str, Any]]] | None = None,
		# Cloud Callbacks
		register_new_step_callback: (
			Callable[['BrowserStateSummary', 'AgentOutput', int], None]  # Sync callback
			| Callable[['BrowserStateSummary', 'AgentOutput', int], Awaitable[None]]  # Async callback
			| None
		) = None,
		register_done_callback: (
			Callable[['AgentHistoryList'], Awaitable[None]]  # Async Callback
			| Callable[['AgentHistoryList'], None]  # Sync Callback
			| None
		) = None,
		register_external_agent_status_raise_error_callback: Callable[[], Awaitable[bool]] | None = None,
		# Agent settings
		use_vision: bool = True,
		use_vision_for_planner: bool = False,
		save_conversation_path: str | None = None,
		save_conversation_path_encoding: str | None = 'utf-8',
		max_failures: int = 3,
		retry_delay: int = 10,
		override_system_message: str | None = None,
		extend_system_message: str | None = None,
		max_input_tokens: int = 128000,
		validate_output: bool = False,
		message_context: str | None = None,
		generate_gif: bool | str = False,
		available_file_paths: list[str] | None = None,
		include_attributes: list[str] = [
			'title',
			'type',
			'name',
			'role',
			'aria-label',
			'placeholder',
			'value',
			'alt',
			'aria-expanded',
			'data-date-format',
			'checked',
			'data-state',
			'aria-checked',
		],
		max_actions_per_step: int = 10,
		tool_calling_method: ToolCallingMethod | None = 'auto',
		page_extraction_llm: BaseChatModel | None = None,
		planner_llm: BaseChatModel | None = None,
		planner_interval: int = 1,  # Run planner every N steps
		is_planner_reasoning: bool = False,
		extend_planner_system_message: str | None = None,
		injected_agent_state: AgentState | None = None,
		context: Context | None = None,
		enable_memory: bool = True,
		memory_config: MemoryConfig | None = None,
		source: str | None = None,
	):
		if page_extraction_llm is None:
			page_extraction_llm = llm

		# Core components
		self.task = task
		self.llm = llm
		self.controller = controller
		self.sensitive_data = sensitive_data

		self.settings = AgentSettings(
			use_vision=use_vision,
			use_vision_for_planner=use_vision_for_planner,
			save_conversation_path=save_conversation_path,
			save_conversation_path_encoding=save_conversation_path_encoding,
			max_failures=max_failures,
			retry_delay=retry_delay,
			override_system_message=override_system_message,
			extend_system_message=extend_system_message,
			max_input_tokens=max_input_tokens,
			validate_output=validate_output,
			message_context=message_context,
			generate_gif=generate_gif,
			available_file_paths=available_file_paths,
			include_attributes=include_attributes,
			max_actions_per_step=max_actions_per_step,
			tool_calling_method=tool_calling_method,
			page_extraction_llm=page_extraction_llm,
			planner_llm=planner_llm,
			planner_interval=planner_interval,
			is_planner_reasoning=is_planner_reasoning,
			extend_planner_system_message=extend_planner_system_message,
		)

		# Memory settings
		self.enable_memory = enable_memory
		self.memory_config = memory_config

		# Initialize state
		self.state = injected_agent_state or AgentState()

		# Action setup
		self._setup_action_models()
		self._set_browser_use_version_and_source(source)
		self.initial_actions = self._convert_initial_actions(initial_actions) if initial_actions else None

		# Model setup
		self._set_model_names()

		# Verify we can connect to the LLM and setup the tool calling method
		self._verify_and_setup_llm()

		# Handle users trying to use use_vision=True with DeepSeek models
		if 'deepseek' in self.model_name.lower():
			logger.warning('⚠️ DeepSeek models do not support use_vision=True yet. Setting use_vision=False for now...')
			self.settings.use_vision = False
		if 'deepseek' in (self.planner_model_name or '').lower():
			logger.warning(
				'⚠️ DeepSeek models do not support use_vision=True yet. Setting use_vision_for_planner=False for now...'
			)
			self.settings.use_vision_for_planner = False
		# Handle users trying to use use_vision=True with XAI models
		if 'grok' in self.model_name.lower():
			logger.warning('⚠️ XAI models do not support use_vision=True yet. Setting use_vision=False for now...')
			self.settings.use_vision = False
		if 'grok' in (self.planner_model_name or '').lower():
			logger.warning('⚠️ XAI models do not support use_vision=True yet. Setting use_vision_for_planner=False for now...')
			self.settings.use_vision_for_planner = False

		logger.info(
			f'🧠 Starting a browser-use agent {self.version} with base_model={self.model_name}'
			f'{" +tools" if self.tool_calling_method == "function_calling" else ""}'
			f'{" +rawtools" if self.tool_calling_method == "raw" else ""}'
			f'{" +vision" if self.settings.use_vision else ""}'
			f'{" +memory" if self.enable_memory else ""}'
			f' extraction_model={getattr(self.settings.page_extraction_llm, "model_name", None)}'
			f'{f" planner_model={self.planner_model_name}" if self.planner_model_name else ""}'
			f'{" +reasoning" if self.settings.is_planner_reasoning else ""}'
			f'{" +vision" if self.settings.use_vision_for_planner else ""} '
		)

		# Initialize available actions for system prompt (only non-filtered actions)
		# These will be used for the system prompt to maintain caching
		self.unfiltered_actions = self.controller.registry.get_prompt_description()

		self.settings.message_context = self._set_message_context()

		# Initialize message manager with state
		# Initial system prompt with all actions - will be updated during each step
		self._message_manager = MessageManager(
			task=task,
			system_message=SystemPrompt(
				action_description=self.unfiltered_actions,
				max_actions_per_step=self.settings.max_actions_per_step,
				override_system_message=override_system_message,
				extend_system_message=extend_system_message,
			).get_system_message(),
			settings=MessageManagerSettings(
				max_input_tokens=self.settings.max_input_tokens,
				include_attributes=self.settings.include_attributes,
				message_context=self.settings.message_context,
				sensitive_data=sensitive_data,
				available_file_paths=self.settings.available_file_paths,
			),
			state=self.state.message_manager_state,
		)

		if self.enable_memory:
			try:
				# Initialize memory
				self.memory = Memory(
					message_manager=self._message_manager,
					llm=self.llm,
					config=self.memory_config,
				)
			except ImportError:
				logger.warning(
					'⚠️ Agent(enable_memory=True) is set but missing some required packages, install and re-run to use memory features: pip install browser-use[memory]'
				)
				self.memory = None
				self.enable_memory = False
		else:
			self.memory = None

		browser_context = page.context if page else browser_context
		# assert not (browser_session and browser_profile), 'Cannot provide both browser_session and browser_profile'
		# assert not (browser_session and browser), 'Cannot provide both browser_session and browser'
		# assert not (browser_profile and browser), 'Cannot provide both browser_profile and browser'
		# assert not (browser_profile and browser_context), 'Cannot provide both browser_profile and browser_context'
		# assert not (browser and browser_context), 'Cannot provide both browser and browser_context'
		# assert not (browser_session and browser_context), 'Cannot provide both browser_session and browser_context'
		browser_profile = browser_profile or DEFAULT_BROWSER_PROFILE

		if browser_session:
			# always copy sessions that are passed in to avoid conflicting with other agents sharing the same session
			self.browser_session = browser_session.model_copy(
				update={
					'agent_current_page': None,
					'human_current_page': None,
				},
			)
		else:
			self.browser_session = BrowserSession(
				browser_profile=browser_profile,
				browser=browser,
				browser_context=browser_context,
				page=page,
			)

		if self.sensitive_data:
			# Check if sensitive_data has domain-specific credentials
			has_domain_specific_credentials = any(isinstance(v, dict) for v in self.sensitive_data.values())

			# If no allowed_domains are configured, show a security warning
			if not self.browser_profile.allowed_domains:
				logger.error(
					'⚠️⚠️⚠️ Agent(sensitive_data=••••••••) was provided but BrowserSession(allowed_domains=[...]) is not locked down! ⚠️⚠️⚠️\n'
					'          ☠️ If the agent visits a malicious website and encounters a prompt-injection attack, your sensitive_data may be exposed!\n\n'
					'             https://docs.browser-use.com/customize/browser-settings#restrict-urls\n'
					'Waiting 10 seconds before continuing... Press [Ctrl+C] to abort.'
				)
				if sys.stdin.isatty():
					try:
						time.sleep(10)
					except KeyboardInterrupt:
						print(
							'\n\n 🛑 Exiting now... set BrowserSession(allowed_domains=["example.com", "example.org"]) to only domains you trust to see your sensitive_data.'
						)
						sys.exit(0)
				else:
					pass  # no point waiting if we're not in an interactive shell
				logger.warning('‼️ Continuing with insecure settings for now... but this will become a hard error in the future!')

			# If we're using domain-specific credentials, validate domain patterns
			elif has_domain_specific_credentials:
				# For domain-specific format, ensure all domain patterns are included in allowed_domains
				domain_patterns = [k for k, v in self.sensitive_data.items() if isinstance(v, dict)]

				# Validate each domain pattern against allowed_domains
				for domain_pattern in domain_patterns:
					is_allowed = False
					for allowed_domain in self.browser_profile.allowed_domains:
						# Special cases that don't require URL matching
						if domain_pattern == allowed_domain or allowed_domain == '*':
							is_allowed = True
							break

						# Need to create example URLs to compare the patterns
						# Extract the domain parts, ignoring scheme
						pattern_domain = domain_pattern.split('://')[-1] if '://' in domain_pattern else domain_pattern
						allowed_domain_part = allowed_domain.split('://')[-1] if '://' in allowed_domain else allowed_domain

						# Check if pattern is covered by an allowed domain
						# Example: "google.com" is covered by "*.google.com"
						if pattern_domain == allowed_domain_part or (
							allowed_domain_part.startswith('*.')
							and (
								pattern_domain == allowed_domain_part[2:]
								or pattern_domain.endswith('.' + allowed_domain_part[2:])
							)
						):
							is_allowed = True
							break

					if not is_allowed:
						logger.warning(
							f'⚠️ Domain pattern "{domain_pattern}" in sensitive_data is not covered by any pattern in allowed_domains={self.browser_profile.allowed_domains}\n'
							f'   This may be a security risk as credentials could be used on unintended domains.'
						)

		# Callbacks
		self.register_new_step_callback = register_new_step_callback
		self.register_done_callback = register_done_callback
		self.register_external_agent_status_raise_error_callback = register_external_agent_status_raise_error_callback

		# Context
		self.context: Context | None = context

		# Telemetry
		self.telemetry = ProductTelemetry()

		if self.settings.save_conversation_path:
			logger.info(f'Saving conversation to {self.settings.save_conversation_path}')
		self._external_pause_event = asyncio.Event()
		self._external_pause_event.set()

	@property
	def browser(self) -> Browser:
		return self.browser_session.browser

	@property
	def browser_context(self) -> BrowserContext:
		return self.browser_session.browser_context

	@property
	def browser_profile(self) -> BrowserProfile:
		return self.browser_session.browser_profile

	def _set_message_context(self) -> str | None:
		if self.tool_calling_method == 'raw':
			# For raw tool calling, only include actions with no filters initially
			if self.settings.message_context:
				self.settings.message_context += f'\n\nAvailable actions: {self.unfiltered_actions}'
			else:
				self.settings.message_context = f'Available actions: {self.unfiltered_actions}'
		return self.settings.message_context

	def _set_browser_use_version_and_source(self, source_override: str | None = None) -> None:
		"""Get the version from pyproject.toml and determine the source of the browser-use package"""
		# Use the helper function for version detection
		version = get_browser_use_version()

		# Determine source
		try:
			package_root = Path(__file__).parent.parent.parent
			repo_files = ['.git', 'README.md', 'docs', 'examples']
			if all(Path(package_root / file).exists() for file in repo_files):
				source = 'git'
			else:
				source = 'pip'
		except Exception as e:
			logger.debug(f'Error determining source: {e}')
			source = 'unknown'

		if source_override is not None:
			source = source_override
		logger.debug(f'Version: {version}, Source: {source}')
		self.version = version
		self.source = source

	def _set_model_names(self) -> None:
		self.chat_model_library = self.llm.__class__.__name__
		self.model_name = 'Unknown'
		if hasattr(self.llm, 'model_name'):
			model = self.llm.model_name  # type: ignore
			self.model_name = model if model is not None else 'Unknown'
		elif hasattr(self.llm, 'model'):
			model = self.llm.model  # type: ignore
			self.model_name = model if model is not None else 'Unknown'

		if self.settings.planner_llm:
			if hasattr(self.settings.planner_llm, 'model_name'):
				self.planner_model_name = self.settings.planner_llm.model_name  # type: ignore
			elif hasattr(self.settings.planner_llm, 'model'):
				self.planner_model_name = self.settings.planner_llm.model  # type: ignore
			else:
				self.planner_model_name = 'Unknown'
		else:
			self.planner_model_name = None

	def _setup_action_models(self) -> None:
		"""Setup dynamic action models from controller's registry"""
		# Initially only include actions with no filters
		self.ActionModel = self.controller.registry.create_action_model()
		# Create output model with the dynamic actions
		self.AgentOutput = AgentOutput.type_with_custom_actions(self.ActionModel)

		# used to force the done action when max_steps is reached
		self.DoneActionModel = self.controller.registry.create_action_model(include_actions=['done'])
		self.DoneAgentOutput = AgentOutput.type_with_custom_actions(self.DoneActionModel)

	def _test_tool_calling_method(self, method: str) -> bool:
		"""Test if a specific tool calling method works with the current LLM."""
		try:
			# Test configuration
			CAPITAL_QUESTION = 'What is the capital of France? Respond with just the city name in lowercase.'
			EXPECTED_ANSWER = 'paris'

			class CapitalResponse(BaseModel):
				"""Response model for capital city question"""

				answer: str  # The name of the capital city in lowercase

			def is_valid_raw_response(response, expected_answer: str) -> bool:
				"""
				Cleans and validates a raw JSON response string against an expected answer.
				"""
				content = getattr(response, 'content', '').strip()
				# logger.debug(f'Raw response content: {content}')

				# Remove surrounding markdown code blocks if present
				if content.startswith('```json') and content.endswith('```'):
					content = content[7:-3].strip()
				elif content.startswith('```') and content.endswith('```'):
					content = content[3:-3].strip()

				# Attempt to parse and validate the answer
				try:
					result = json.loads(content)
					answer = str(result.get('answer', '')).strip().lower().strip(' .')

					if expected_answer.lower() not in answer:
						logger.debug(f"🛠️ Tool calling method {method} failed: expected '{expected_answer}', got '{answer}'")
						return False

					return True

				except (json.JSONDecodeError, AttributeError, TypeError) as e:
					logger.debug(f'🛠️ Tool calling method {method} failed: Failed to parse JSON content: {e}')
					return False

			if method == 'raw' or method == 'json_mode':
				# For raw mode, test JSON response format
				test_prompt = f"""{CAPITAL_QUESTION}
					Respond with a json object like: {{"answer": "city_name_in_lowercase"}}"""

				response = self.llm.invoke([test_prompt])
				# Basic validation of response
				if not response or not hasattr(response, 'content'):
					return False

				if not is_valid_raw_response(response, EXPECTED_ANSWER):
					return False
				return True
			else:
				# For other methods, try to use structured output
				structured_llm = self.llm.with_structured_output(CapitalResponse, include_raw=True, method=method)
				response = structured_llm.invoke([HumanMessage(content=CAPITAL_QUESTION)])

				if not response:
					logger.debug(f'🛠️ Tool calling method {method} failed: empty response')
					return False

				def extract_parsed(response: Any) -> CapitalResponse | None:
					if isinstance(response, dict):
						return response.get('parsed')
					return getattr(response, 'parsed', None)

				parsed = extract_parsed(response)

				if not isinstance(parsed, CapitalResponse):
					logger.debug(f'🛠️ Tool calling method {method} failed: LLM responded with invalid JSON')
					return False

				if EXPECTED_ANSWER not in parsed.answer.lower():
					logger.debug(f'🛠️ Tool calling method {method} failed: LLM failed to answer test question correctly')
					return False
				return True

		except Exception as e:
			logger.debug(f"🛠️ Tool calling method '{method}' test failed: {type(e).__name__}: {str(e)}")
			return False

	async def _test_tool_calling_method_async(self, method: str) -> tuple[str, bool]:
		"""Test if a specific tool calling method works with the current LLM (async version)."""
		# Run the synchronous test in a thread pool to avoid blocking
		loop = asyncio.get_event_loop()
		result = await loop.run_in_executor(None, self._test_tool_calling_method, method)
		return (method, result)

	def _detect_best_tool_calling_method(self) -> str | None:
		"""Detect the best supported tool calling method by testing each one."""
		start_time = time.time()

		# Order of preference for tool calling methods
		methods_to_try = [
			'function_calling',  # Most capable and efficient
			'tools',  # Works with some models that don't support function_calling
			'json_mode',  # More basic structured output
			'raw',  # Fallback - no tool calling support
		]

		# Try parallel testing for faster detection
		try:
			# Run async parallel tests
			async def test_all_methods():
				tasks = [self._test_tool_calling_method_async(method) for method in methods_to_try]
				results = await asyncio.gather(*tasks, return_exceptions=True)
				return results

			# Execute async tests
			try:
				loop = asyncio.get_running_loop()
				# Running loop: create a new loop in a separate thread
				result = {}

				def run_in_thread():
					new_loop = asyncio.new_event_loop()
					asyncio.set_event_loop(new_loop)
					try:
						result['value'] = new_loop.run_until_complete(test_all_methods())
					except Exception as e:
						result['error'] = e
					finally:
						new_loop.close()

				t = Thread(target=run_in_thread)
				t.start()
				t.join()
				if 'error' in result:
					raise result['error']
				results = result['value']

			except RuntimeError as e:
				if 'no running event loop' in str(e):
					results = asyncio.run(test_all_methods())
				else:
					raise

			# Process results in order of preference
			for i, method in enumerate(methods_to_try):
				if isinstance(results[i], tuple) and results[i][1]:  # (method, success)
					self.llm._verified_api_keys = True
					self.llm._verified_tool_calling_method = method  # Cache on LLM instance
					elapsed = time.time() - start_time
					logger.debug(f'🛠️ Tested LLM in parallel and chose tool calling method: [{method}] in {elapsed:.2f}s')
					return method

		except Exception as e:
			logger.debug(f'Parallel testing failed: {e}, falling back to sequential')
			# Fall back to sequential testing
			for method in methods_to_try:
				if self._test_tool_calling_method(method):
					# if we found the method which means api is verified.
					self.llm._verified_api_keys = True
					self.llm._verified_tool_calling_method = method  # Cache on LLM instance
					elapsed = time.time() - start_time
					logger.debug(f'🛠️ Tested LLM and chose tool calling method: [{method}] in {elapsed:.2f}s')
					return method

		# If we get here, no methods worked
		raise ConnectionError('Failed to connect to LLM. Please check your API key and network connection.')

	def _get_known_tool_calling_method(self) -> str | None:
		"""Get known tool calling method for common model/library combinations."""
		# Fast path for known combinations
		model_lower = self.model_name.lower()

		# OpenAI models
		if self.chat_model_library == 'ChatOpenAI':
			if any(m in model_lower for m in ['gpt-4', 'gpt-3.5']):
				return 'function_calling'
<<<<<<< HEAD
			if any(m in model_lower for m in ['llama']):
				return 'json_mode'
=======
			if any(m in model_lower for m in ['llama-4', 'llama-3']):
				return 'function_calling'
>>>>>>> b526882d

		# Azure OpenAI models
		elif self.chat_model_library == 'AzureChatOpenAI':
			if 'gpt-4-' in model_lower:
				return 'tools'
			else:
				return 'function_calling'

		# Google models
		elif self.chat_model_library == 'ChatGoogleGenerativeAI':
			return None  # Google uses native tool support

		# Anthropic models
		elif self.chat_model_library in ['ChatAnthropic', 'AnthropicChat']:
			if any(m in model_lower for m in ['claude-3', 'claude-2']):
				return 'tools'

		# Models known to not support tools
		elif is_model_without_tool_support(self.model_name):
			return 'raw'

		return None  # Unknown combination, needs testing

	def _set_tool_calling_method(self) -> ToolCallingMethod | None:
		"""Determine the best tool calling method to use with the current LLM."""

		# old hardcoded logic
		# 			if is_model_without_tool_support(self.model_name):
		# 				return 'raw'
		# 			elif self.chat_model_library == 'ChatGoogleGenerativeAI':
		# 				return None
		# 			elif self.chat_model_library == 'ChatOpenAI':
		# 				return 'function_calling'
		# 			elif self.chat_model_library == 'AzureChatOpenAI':
		# 				# Azure OpenAI API requires 'tools' parameter for GPT-4
		# 				# The error 'content must be either a string or an array' occurs when
		# 				# the API expects a tools array but gets something else
		# 				if 'gpt-4-' in self.model_name.lower():
		# 					return 'tools'
		# 				else:
		# 					return 'function_calling'

		# If a specific method is set, use it
		if self.settings.tool_calling_method != 'auto':
			# Skip test if already verified
			if getattr(self.llm, '_verified_api_keys', None) is True or SKIP_LLM_API_KEY_VERIFICATION:
				self.llm._verified_api_keys = True
				self.llm._verified_tool_calling_method = self.settings.tool_calling_method
				return self.settings.tool_calling_method

			if not self._test_tool_calling_method(self.settings.tool_calling_method):
				if self.settings.tool_calling_method == 'raw':
					# if raw failed means error in API key or network connection
					raise ConnectionError('Failed to connect to LLM. Please check your API key and network connection.')
				else:
					raise RuntimeError(
						f"Configured tool calling method '{self.settings.tool_calling_method}' "
						'is not supported by the current LLM.'
					)
			self.llm._verified_tool_calling_method = self.settings.tool_calling_method
			return self.settings.tool_calling_method

		# Check if we already have a cached method on this LLM instance
		if hasattr(self.llm, '_verified_tool_calling_method'):
			logger.debug(
				f'🛠️ Using cached tool calling method for {self.chat_model_library}/{self.model_name}: [{self.llm._verified_tool_calling_method}]'
			)
			return self.llm._verified_tool_calling_method

		# Try fast path for known model/library combinations
		known_method = self._get_known_tool_calling_method()
		if known_method is not None:
			# Trust known combinations without testing if verification is already done or skipped
			if getattr(self.llm, '_verified_api_keys', None) is True or SKIP_LLM_API_KEY_VERIFICATION:
				self.llm._verified_api_keys = True
				self.llm._verified_tool_calling_method = known_method  # Cache on LLM instance
				logger.debug(
					f'🛠️ Using known tool calling method for {self.chat_model_library}/{self.model_name}: [{known_method}] (skipped test)'
				)
				return known_method

			start_time = time.time()
			# Verify the known method works
			if self._test_tool_calling_method(known_method):
				self.llm._verified_api_keys = True
				self.llm._verified_tool_calling_method = known_method  # Cache on LLM instance
				elapsed = time.time() - start_time
				logger.debug(
					f'🛠️ Using known tool calling method for {self.chat_model_library}/{self.model_name}: [{known_method}] in {elapsed:.2f}s'
				)
				return known_method
			# If known method fails, fall back to detection
			logger.debug(
				f'Known method {known_method} failed for {self.chat_model_library}/{self.model_name}, falling back to detection'
			)

		# Auto-detect the best method
		return self._detect_best_tool_calling_method()

	def add_new_task(self, new_task: str) -> None:
		self._message_manager.add_new_task(new_task)

	async def _raise_if_stopped_or_paused(self) -> None:
		"""Utility function that raises an InterruptedError if the agent is stopped or paused."""

		if self.register_external_agent_status_raise_error_callback:
			if await self.register_external_agent_status_raise_error_callback():
				raise InterruptedError

		if self.state.stopped or self.state.paused:
			# logger.debug('Agent paused after getting state')
			raise InterruptedError

	# @observe(name='agent.step', ignore_output=True, ignore_input=True)
	@time_execution_async('--step (agent)')
	async def step(self, step_info: AgentStepInfo | None = None) -> None:
		"""Execute one step of the task"""
		browser_state_summary = None
		model_output = None
		result: list[ActionResult] = []
		step_start_time = time.time()
		tokens = 0

		try:
			browser_state_summary = await self.browser_session.get_state_summary(cache_clickable_elements_hashes=True)
			current_page = await self.browser_session.get_current_page()

			self._log_step_context(current_page, browser_state_summary)

			# generate procedural memory if needed
			if self.enable_memory and self.memory and self.state.n_steps % self.memory.config.memory_interval == 0:
				self.memory.create_procedural_memory(self.state.n_steps)

			await self._raise_if_stopped_or_paused()

			# Update action models with page-specific actions
			await self._update_action_models_for_page(current_page)

			# Get page-specific filtered actions
			page_filtered_actions = self.controller.registry.get_prompt_description(current_page)

			# If there are page-specific actions, add them as a special message for this step only
			if page_filtered_actions:
				page_action_message = f'For this page, these additional actions are available:\n{page_filtered_actions}'
				self._message_manager._add_message_with_tokens(HumanMessage(content=page_action_message))

			# If using raw tool calling method, we need to update the message context with new actions
			if self.tool_calling_method == 'raw':
				# For raw tool calling, get all non-filtered actions plus the page-filtered ones
				all_unfiltered_actions = self.controller.registry.get_prompt_description()
				all_actions = all_unfiltered_actions
				if page_filtered_actions:
					all_actions += '\n' + page_filtered_actions

				context_lines = (self._message_manager.settings.message_context or '').split('\n')
				non_action_lines = [line for line in context_lines if not line.startswith('Available actions:')]
				updated_context = '\n'.join(non_action_lines)
				if updated_context:
					updated_context += f'\n\nAvailable actions: {all_actions}'
				else:
					updated_context = f'Available actions: {all_actions}'
				self._message_manager.settings.message_context = updated_context

			self._message_manager.add_state_message(
				browser_state_summary=browser_state_summary,
				result=self.state.last_result,
				step_info=step_info,
				use_vision=self.settings.use_vision,
			)

			# Run planner at specified intervals if planner is configured
			if self.settings.planner_llm and self.state.n_steps % self.settings.planner_interval == 0:
				plan = await self._run_planner()
				# add plan before last state message
				self._message_manager.add_plan(plan, position=-1)

			if step_info and step_info.is_last_step():
				# Add last step warning if needed
				msg = 'Now comes your last step. Use only the "done" action now. No other actions - so here your action sequence must have length 1.'
				msg += '\nIf the task is not yet fully finished as requested by the user, set success in "done" to false! E.g. if not all steps are fully completed.'
				msg += '\nIf the task is fully finished, set success in "done" to true.'
				msg += '\nInclude everything you found out for the ultimate task in the done text.'
				logger.info('Last step finishing up')
				self._message_manager._add_message_with_tokens(HumanMessage(content=msg))
				self.AgentOutput = self.DoneAgentOutput

			input_messages = self._message_manager.get_messages()
			tokens = self._message_manager.state.history.current_tokens

			try:
				model_output = await self.get_next_action(input_messages)
				if (
					not model_output.action
					or not isinstance(model_output.action, list)
					or all(action.model_dump() == {} for action in model_output.action)
				):
					logger.warning('Model returned empty action. Retrying...')

					clarification_message = HumanMessage(
						content='You forgot to return an action. Please respond only with a valid JSON action according to the expected format.'
					)

					retry_messages = input_messages + [clarification_message]
					model_output = await self.get_next_action(retry_messages)

					if not model_output.action or all(action.model_dump() == {} for action in model_output.action):
						logger.warning('Model still returned empty after retry. Inserting safe noop action.')
						action_instance = self.ActionModel(
							done={
								'success': False,
								'text': 'No next action returned by LLM!',
							}
						)
						model_output.action = [action_instance]

				# Check again for paused/stopped state after getting model output
				await self._raise_if_stopped_or_paused()

				self.state.n_steps += 1

				if self.register_new_step_callback:
					if inspect.iscoroutinefunction(self.register_new_step_callback):
						await self.register_new_step_callback(browser_state_summary, model_output, self.state.n_steps)
					else:
						self.register_new_step_callback(browser_state_summary, model_output, self.state.n_steps)
				if self.settings.save_conversation_path:
					target = self.settings.save_conversation_path + f'_{self.state.n_steps}.txt'
					save_conversation(input_messages, model_output, target, self.settings.save_conversation_path_encoding)

				self._message_manager._remove_last_state_message()  # we dont want the whole state in the chat history

				# check again if Ctrl+C was pressed before we commit the output to history
				await self._raise_if_stopped_or_paused()

				self._message_manager.add_model_output(model_output)
			except asyncio.CancelledError:
				# Task was cancelled due to Ctrl+C
				self._message_manager._remove_last_state_message()
				raise InterruptedError('Model query cancelled by user')
			except InterruptedError:
				# Agent was paused during get_next_action
				self._message_manager._remove_last_state_message()
				raise  # Re-raise to be caught by the outer try/except
			except Exception as e:
				# model call failed, remove last state message from history
				self._message_manager._remove_last_state_message()
				raise e

			result: list[ActionResult] = await self.multi_act(model_output.action)

			self.state.last_result = result

			if len(result) > 0 and result[-1].is_done:
				logger.info(f'📄 Result: {result[-1].extracted_content}')

			self.state.consecutive_failures = 0

		except InterruptedError:
			# logger.debug('Agent paused')
			self.state.last_result = [
				ActionResult(
					error='The agent was paused mid-step - the last action might need to be repeated', include_in_memory=False
				)
			]
			return
		except asyncio.CancelledError:
			# Directly handle the case where the step is cancelled at a higher level
			# logger.debug('Task cancelled - agent was paused with Ctrl+C')
			self.state.last_result = [ActionResult(error='The agent was paused with Ctrl+C', include_in_memory=False)]
			raise InterruptedError('Step cancelled by user')
		except Exception as e:
			result = await self._handle_step_error(e)
			self.state.last_result = result

		finally:
			step_end_time = time.time()
			if not result:
				return

			if browser_state_summary:
				metadata = StepMetadata(
					step_number=self.state.n_steps,
					step_start_time=step_start_time,
					step_end_time=step_end_time,
					input_tokens=tokens,
				)
				self._make_history_item(model_output, browser_state_summary, result, metadata)

			# Log step completion summary
			self._log_step_completion_summary(step_start_time, result)

	@time_execution_async('--handle_step_error (agent)')
	async def _handle_step_error(self, error: Exception) -> list[ActionResult]:
		"""Handle all types of errors that can occur during a step"""
		include_trace = logger.isEnabledFor(logging.DEBUG)
		error_msg = AgentError.format_error(error, include_trace=include_trace)
		prefix = f'❌ Result failed {self.state.consecutive_failures + 1}/{self.settings.max_failures} times:\n '
		self.state.consecutive_failures += 1

		if 'Browser closed' in error_msg:
			logger.error('❌  Browser is closed or disconnected, unable to proceed')
			return [ActionResult(error='Browser closed or disconnected, unable to proceed', include_in_memory=False)]

		if isinstance(error, (ValidationError, ValueError)):
			logger.error(f'{prefix}{error_msg}')
			if 'Max token limit reached' in error_msg:
				# cut tokens from history
				self._message_manager.settings.max_input_tokens = self.settings.max_input_tokens - 500
				logger.info(
					f'Cutting tokens from history - new max input tokens: {self._message_manager.settings.max_input_tokens}'
				)
				self._message_manager.cut_messages()
			elif 'Could not parse response' in error_msg:
				# give model a hint how output should look like
				error_msg += '\n\nReturn a valid JSON object with the required fields.'

		else:
			from anthropic import RateLimitError as AnthropicRateLimitError
			from google.api_core.exceptions import ResourceExhausted
			from openai import RateLimitError

			# Define a tuple of rate limit error types for easier maintenance
			RATE_LIMIT_ERRORS = (
				RateLimitError,  # OpenAI
				ResourceExhausted,  # Google
				AnthropicRateLimitError,  # Anthropic
			)

			if isinstance(error, RATE_LIMIT_ERRORS):
				logger.warning(f'{prefix}{error_msg}')
				await asyncio.sleep(self.settings.retry_delay)
			else:
				logger.error(f'{prefix}{error_msg}')

		return [ActionResult(error=error_msg, include_in_memory=True)]

	def _make_history_item(
		self,
		model_output: AgentOutput | None,
		browser_state_summary: BrowserStateSummary,
		result: list[ActionResult],
		metadata: StepMetadata | None = None,
	) -> None:
		"""Create and store history item"""

		if model_output:
			interacted_elements = AgentHistory.get_interacted_element(model_output, browser_state_summary.selector_map)
		else:
			interacted_elements = [None]

		state_history = BrowserStateHistory(
			url=browser_state_summary.url,
			title=browser_state_summary.title,
			tabs=browser_state_summary.tabs,
			interacted_element=interacted_elements,
			screenshot=browser_state_summary.screenshot,
		)

		history_item = AgentHistory(model_output=model_output, result=result, state=state_history, metadata=metadata)

		self.state.history.history.append(history_item)

	THINK_TAGS = re.compile(r'<think>.*?</think>', re.DOTALL)
	STRAY_CLOSE_TAG = re.compile(r'.*?</think>', re.DOTALL)

	def _remove_think_tags(self, text: str) -> str:
		# Step 1: Remove well-formed <think>...</think>
		text = re.sub(self.THINK_TAGS, '', text)
		# Step 2: If there's an unmatched closing tag </think>,
		#         remove everything up to and including that.
		text = re.sub(self.STRAY_CLOSE_TAG, '', text)
		return text.strip()

	def _convert_input_messages(self, input_messages: list[BaseMessage]) -> list[BaseMessage]:
		"""Convert input messages to the correct format"""
		if is_model_without_tool_support(self.model_name):
			return convert_input_messages(input_messages, self.model_name)
		else:
			return input_messages

	@time_execution_async('--get_next_action (agent)')
	async def get_next_action(self, input_messages: list[BaseMessage]) -> AgentOutput:
		"""Get next action from LLM based on current state"""
		input_messages = self._convert_input_messages(input_messages)

		if self.tool_calling_method == 'raw':
			self._log_llm_call_info(input_messages, self.tool_calling_method)
			try:
				output = self.llm.invoke(input_messages)
				response = {'raw': output, 'parsed': None}
			except Exception as e:
				logger.error(f'Failed to invoke model: {str(e)}')
				raise LLMException(401, 'LLM API call failed') from e
			# TODO: currently invoke does not return reasoning_content, we should override invoke
			output.content = self._remove_think_tags(str(output.content))
			try:
				parsed_json = extract_json_from_model_output(output.content)
				parsed = self.AgentOutput(**parsed_json)
				response['parsed'] = parsed
			except (ValueError, ValidationError) as e:
				logger.warning(f'Failed to parse model output: {output} {str(e)}')
				raise ValueError('Could not parse response.')

		elif self.tool_calling_method is None:
			structured_llm = self.llm.with_structured_output(self.AgentOutput, include_raw=True)
			try:
				response: dict[str, Any] = await structured_llm.ainvoke(input_messages)  # type: ignore
				parsed: AgentOutput | None = response['parsed']

			except Exception as e:
				logger.error(f'Failed to invoke model: {str(e)}')
				raise LLMException(401, 'LLM API call failed') from e

		else:
			self._log_llm_call_info(input_messages, self.tool_calling_method)
			structured_llm = self.llm.with_structured_output(self.AgentOutput, include_raw=True, method=self.tool_calling_method)
			response: dict[str, Any] = await structured_llm.ainvoke(input_messages)  # type: ignore

		# Handle tool call responses
		if response.get('parsing_error') and 'raw' in response:
			raw_msg = response['raw']
			if hasattr(raw_msg, 'tool_calls') and raw_msg.tool_calls:
				# Convert tool calls to AgentOutput format

				tool_call = raw_msg.tool_calls[0]  # Take first tool call

				# Create current state
				tool_call_name = tool_call['name']
				tool_call_args = tool_call['args']

				current_state = {
					'page_summary': 'Processing tool call',
					'evaluation_previous_goal': 'Executing action',
					'memory': 'Using tool call',
					'next_goal': f'Execute {tool_call_name}',
				}

				# Create action from tool call
				action = {tool_call_name: tool_call_args}

				parsed = self.AgentOutput(current_state=current_state, action=[self.ActionModel(**action)])
			else:
				parsed = None
		else:
			parsed = response['parsed']

		if not parsed:
			try:
				parsed_json = extract_json_from_model_output(response['raw'].content)
				parsed = self.AgentOutput(**parsed_json)
			except Exception as e:
				logger.warning(f'Failed to parse model output: {response["raw"].content} {str(e)}')
				raise ValueError('Could not parse response.')

		# cut the number of actions to max_actions_per_step if needed
		if len(parsed.action) > self.settings.max_actions_per_step:
			parsed.action = parsed.action[: self.settings.max_actions_per_step]

		if not (hasattr(self.state, 'paused') and (self.state.paused or self.state.stopped)):
			log_response(parsed, self.controller.registry.registry)

		self._log_next_action_summary(parsed)
		return parsed

	def _log_agent_run(self) -> None:
		"""Log the agent run"""
		logger.info(f'🚀 Starting task: {self.task}')

		logger.debug(f'Version: {self.version}, Source: {self.source}')

	def _log_step_context(self, current_page, browser_state_summary) -> None:
		"""Log step context information"""
		url_short = current_page.url[:50] + '...' if len(current_page.url) > 50 else current_page.url
		interactive_count = len(browser_state_summary.selector_map) if browser_state_summary else 0
		logger.info(
			f'📍 Step {self.state.n_steps}: Evaluating page with {interactive_count} interactive elements on: {url_short}'
		)

	def _log_next_action_summary(self, parsed: 'AgentOutput') -> None:
		"""Log a comprehensive summary of the next action(s)"""
		if not (logger.isEnabledFor(logging.DEBUG) and parsed.action):
			return

		action_count = len(parsed.action)

		# Collect action details
		action_details = []
		for i, action in enumerate(parsed.action):
			action_data = action.model_dump(exclude_unset=True)
			action_name = next(iter(action_data.keys())) if action_data else 'unknown'
			action_params = action_data.get(action_name, {}) if action_data else {}

			# Format key parameters concisely
			param_summary = []
			if isinstance(action_params, dict):
				for key, value in action_params.items():
					if key == 'index':
						param_summary.append(f'#{value}')
					elif key == 'text' and isinstance(value, str):
						text_preview = value[:30] + '...' if len(value) > 30 else value
						param_summary.append(f'text="{text_preview}"')
					elif key == 'url':
						param_summary.append(f'url="{value}"')
					elif key == 'success':
						param_summary.append(f'success={value}')
					elif isinstance(value, (str, int, bool)) and len(str(value)) < 20:
						param_summary.append(f'{key}={value}')

			param_str = f'({", ".join(param_summary)})' if param_summary else ''
			action_details.append(f'{action_name}{param_str}')

		# Create summary based on single vs multi-action
		if action_count == 1:
			logger.info(f'⚡️ Decided next action: {action_name}{param_str}')
		else:
			summary_lines = [f'⚡️ Decided next {action_count} multi-actions:']
			for i, detail in enumerate(action_details):
				summary_lines.append(f'          {i + 1}. {detail}')
			logger.info('\n'.join(summary_lines))

	def _log_step_completion_summary(self, step_start_time: float, result: list[ActionResult]) -> None:
		"""Log step completion summary with action count, timing, and success/failure stats"""
		if not result:
			return

		step_duration = time.time() - step_start_time
		action_count = len(result)

		# Count success and failures
		success_count = sum(1 for r in result if not r.error)
		failure_count = action_count - success_count

		# Format success/failure indicators
		success_indicator = f'✅ {success_count}' if success_count > 0 else ''
		failure_indicator = f'❌ {failure_count}' if failure_count > 0 else ''
		status_parts = [part for part in [success_indicator, failure_indicator] if part]
		status_str = ' | '.join(status_parts) if status_parts else '✅ 0'

		logger.info(f'📍 Step {self.state.n_steps}: Ran {action_count} actions in {step_duration:.2f}s: {status_str}')

	def _log_llm_call_info(self, input_messages: list[BaseMessage], method: str) -> None:
		"""Log comprehensive information about the LLM call being made"""
		# Count messages and check for images
		message_count = len(input_messages)
		total_chars = sum(len(str(msg.content)) for msg in input_messages)
		has_images = any(
			hasattr(msg, 'content')
			and isinstance(msg.content, list)
			and any(isinstance(item, dict) and item.get('type') == 'image_url' for item in msg.content)
			for msg in input_messages
		)
		current_tokens = getattr(self._message_manager.state.history, 'current_tokens', 0)

		# Count available tools/actions from the current ActionModel
		# This gives us the actual number of tools exposed to the LLM for this specific call
		tool_count = len(self.ActionModel.model_fields) if hasattr(self, 'ActionModel') else 0

		# Format the log message parts
		image_status = ', 📷 img' if has_images else ''
		if method == 'raw':
			output_format = '=> raw text'
			tool_info = ''
		else:
			output_format = '=> JSON out'
			tool_info = f' + 🔨 {tool_count} tools ({method})'

		term_width = shutil.get_terminal_size((80, 20)).columns
		print('=' * term_width)
		logger.info(
			f'🧠 LLM call => {self.chat_model_library} [✉️ {message_count} msg, ~{current_tokens} tk, {total_chars} char{image_status}] {output_format}{tool_info}'
		)

	def _log_agent_event(self, max_steps: int, agent_run_error: str | None = None) -> None:
		"""Sent the agent event for this run to telemetry"""

		# Prepare action_history data correctly
		action_history_data = []
		for item in self.state.history.history:
			if item.model_output and item.model_output.action:
				# Convert each ActionModel in the step to its dictionary representation
				step_actions = [
					action.model_dump(exclude_unset=True)
					for action in item.model_output.action
					if action  # Ensure action is not None if list allows it
				]
				action_history_data.append(step_actions)
			else:
				# Append None or [] if a step had no actions or no model output
				action_history_data.append(None)

		final_res = self.state.history.final_result()
		final_result_str = json.dumps(final_res) if final_res is not None else None

		self.telemetry.capture(
			AgentTelemetryEvent(
				task=self.task,
				model=self.model_name,
				model_provider=self.chat_model_library,
				planner_llm=self.planner_model_name,
				max_steps=max_steps,
				max_actions_per_step=self.settings.max_actions_per_step,
				use_vision=self.settings.use_vision,
				use_validation=self.settings.validate_output,
				version=self.version,
				source=self.source,
				action_errors=self.state.history.errors(),
				action_history=action_history_data,
				urls_visited=self.state.history.urls(),
				steps=self.state.n_steps,
				total_input_tokens=self.state.history.total_input_tokens(),
				total_duration_seconds=self.state.history.total_duration_seconds(),
				success=self.state.history.is_successful(),
				final_result_response=final_result_str,
				error_message=agent_run_error,
			)
		)

	async def take_step(self) -> tuple[bool, bool]:
		"""Take a step

		Returns:
			Tuple[bool, bool]: (is_done, is_valid)
		"""
		await self.step()

		if self.state.history.is_done():
			if self.settings.validate_output:
				if not await self._validate_output():
					return True, False

			await self.log_completion()
			if self.register_done_callback:
				if inspect.iscoroutinefunction(self.register_done_callback):
					await self.register_done_callback(self.state.history)
				else:
					self.register_done_callback(self.state.history)
			return True, True

		return False, False

	# @observe(name='agent.run', ignore_output=True)
	@time_execution_async('--run (agent)')
	async def run(
		self, max_steps: int = 100, on_step_start: AgentHookFunc | None = None, on_step_end: AgentHookFunc | None = None
	) -> AgentHistoryList:
		"""Execute the task with maximum number of steps"""

		loop = asyncio.get_event_loop()
		agent_run_error: str | None = None  # Initialize error tracking variable
		self._force_exit_telemetry_logged = False  # ADDED: Flag for custom telemetry on force exit

		# Set up the  signal handler with callbacks specific to this agent
		from browser_use.utils import SignalHandler

		# Define the custom exit callback function for second CTRL+C
		def on_force_exit_log_telemetry():
			self._log_agent_event(max_steps=max_steps, agent_run_error='SIGINT: Cancelled by user')
			# NEW: Call the flush method on the telemetry instance
			if hasattr(self, 'telemetry') and self.telemetry:
				self.telemetry.flush()
			self._force_exit_telemetry_logged = True  # Set the flag

		signal_handler = SignalHandler(
			loop=loop,
			pause_callback=self.pause,
			resume_callback=self.resume,
			custom_exit_callback=on_force_exit_log_telemetry,  # Pass the new telemetrycallback
			exit_on_second_int=True,
		)
		signal_handler.register()

		try:
			self._log_agent_run()

			# Execute initial actions if provided
			if self.initial_actions:
				result = await self.multi_act(self.initial_actions, check_for_new_elements=False)
				self.state.last_result = result

			for step in range(max_steps):
				# Replace the polling with clean pause-wait
				if self.state.paused:
					await self.wait_until_resumed()
					signal_handler.reset()

				# Check if we should stop due to too many failures
				if self.state.consecutive_failures >= self.settings.max_failures:
					logger.error(f'❌ Stopping due to {self.settings.max_failures} consecutive failures')
					agent_run_error = f'Stopped due to {self.settings.max_failures} consecutive failures'
					break

				# Check control flags before each step
				if self.state.stopped:
					logger.info('🛑 Agent stopped')
					agent_run_error = 'Agent stopped programmatically'
					break

				while self.state.paused:
					await asyncio.sleep(0.2)  # Small delay to prevent CPU spinning
					if self.state.stopped:  # Allow stopping while paused
						agent_run_error = 'Agent stopped programmatically while paused'
						break

				if on_step_start is not None:
					await on_step_start(self)

				step_info = AgentStepInfo(step_number=step, max_steps=max_steps)
				await self.step(step_info)

				if on_step_end is not None:
					await on_step_end(self)

				if self.state.history.is_done():
					if self.settings.validate_output and step < max_steps - 1:
						if not await self._validate_output():
							continue

					await self.log_completion()
					break
			else:
				agent_run_error = 'Failed to complete task in maximum steps'

				self.state.history.history.append(
					AgentHistory(
						model_output=None,
						result=[ActionResult(error=agent_run_error, include_in_memory=True)],
						state=BrowserStateHistory(
							url='',
							title='',
							tabs=[],
							interacted_element=[],
							screenshot=None,
						),
						metadata=None,
					)
				)

				logger.info(f'❌ {agent_run_error}')

			return self.state.history

		except KeyboardInterrupt:
			# Already handled by our signal handler, but catch any direct KeyboardInterrupt as well
			logger.info('Got KeyboardInterrupt during execution, returning current history')
			agent_run_error = 'KeyboardInterrupt'
			return self.state.history

		except Exception as e:
			logger.error(f'Agent run failed with exception: {e}', exc_info=True)
			agent_run_error = str(e)
			raise e

		finally:
			# Unregister signal handlers before cleanup
			signal_handler.unregister()

			if not self._force_exit_telemetry_logged:  # MODIFIED: Check the flag
				try:
					self._log_agent_event(max_steps=max_steps, agent_run_error=agent_run_error)
				except Exception as log_e:  # Catch potential errors during logging itself
					logger.error(f'Failed to log telemetry event: {log_e}', exc_info=True)
			else:
				# ADDED: Info message when custom telemetry for SIGINT was already logged
				logger.info('Telemetry for force exit (SIGINT) was logged by custom exit callback.')

			await self.close()

			if self.settings.generate_gif:
				output_path: str = 'agent_history.gif'
				if isinstance(self.settings.generate_gif, str):
					output_path = self.settings.generate_gif

				create_history_gif(task=self.task, history=self.state.history, output_path=output_path)

	# @observe(name='controller.multi_act')
	@time_execution_async('--multi_act')
	async def multi_act(
		self,
		actions: list[ActionModel],
		check_for_new_elements: bool = True,
	) -> list[ActionResult]:
		"""Execute multiple actions"""
		results = []

		cached_selector_map = await self.browser_session.get_selector_map()
		cached_path_hashes = {e.hash.branch_path_hash for e in cached_selector_map.values()}

		await self.browser_session.remove_highlights()

		for i, action in enumerate(actions):
			if action.get_index() is not None and i != 0:
				new_browser_state_summary = await self.browser_session.get_state_summary(cache_clickable_elements_hashes=False)
				new_selector_map = new_browser_state_summary.selector_map

				# Detect index change after previous action
				orig_target = cached_selector_map.get(action.get_index())  # type: ignore
				orig_target_hash = orig_target.hash.branch_path_hash if orig_target else None
				new_target = new_selector_map.get(action.get_index())  # type: ignore
				new_target_hash = new_target.hash.branch_path_hash if new_target else None
				if orig_target_hash != new_target_hash:
					msg = f'Element index changed after action {i} / {len(actions)}, because page changed.'
					logger.info(msg)
					results.append(ActionResult(extracted_content=msg, include_in_memory=True))
					break

				new_path_hashes = {e.hash.branch_path_hash for e in new_selector_map.values()}
				if check_for_new_elements and not new_path_hashes.issubset(cached_path_hashes):
					# next action requires index but there are new elements on the page
					msg = f'Something new appeared after action {i} / {len(actions)}'
					logger.info(msg)
					results.append(ActionResult(extracted_content=msg, include_in_memory=True))
					break

			try:
				await self._raise_if_stopped_or_paused()

				result = await self.controller.act(
					action=action,
					browser_session=self.browser_session,
					page_extraction_llm=self.settings.page_extraction_llm,
					sensitive_data=self.sensitive_data,
					available_file_paths=self.settings.available_file_paths,
					context=self.context,
				)

				results.append(result)

				# Get action name from the action model
				action_data = action.model_dump(exclude_unset=True)
				action_name = next(iter(action_data.keys())) if action_data else 'unknown'
				logger.info(f'☑️ Executed action {i + 1}/{len(actions)}: {action_name}')
				if results[-1].is_done or results[-1].error or i == len(actions) - 1:
					break

				await asyncio.sleep(self.browser_profile.wait_between_actions)
				# hash all elements. if it is a subset of cached_state its fine - else break (new elements on page)

			except asyncio.CancelledError:
				# Gracefully handle task cancellation
				logger.info(f'Action {i + 1} was cancelled due to Ctrl+C')
				if not results:
					# Add a result for the cancelled action
					results.append(ActionResult(error='The action was cancelled due to Ctrl+C', include_in_memory=True))
				raise InterruptedError('Action cancelled by user')

		return results

	async def _validate_output(self) -> bool:
		"""Validate the output of the last action is what the user wanted"""
		system_msg = (
			f'You are a validator of an agent who interacts with a browser. '
			f'Validate if the output of last action is what the user wanted and if the task is completed. '
			f'If the task is unclear defined, you can let it pass. But if something is missing or the image does not show what was requested dont let it pass. '
			f'Try to understand the page and help the model with suggestions like scroll, do x, ... to get the solution right. '
			f'Task to validate: {self.task}. Return a JSON object with 2 keys: is_valid and reason. '
			f'is_valid is a boolean that indicates if the output is correct. '
			f'reason is a string that explains why it is valid or not.'
			f' example: {{"is_valid": false, "reason": "The user wanted to search for "cat photos", but the agent searched for "dog photos" instead."}}'
		)

		if self.browser_context:
			browser_state_summary = await self.browser_session.get_state_summary(cache_clickable_elements_hashes=False)
			assert browser_state_summary
			content = AgentMessagePrompt(
				browser_state_summary=browser_state_summary,
				result=self.state.last_result,
				include_attributes=self.settings.include_attributes,
			)
			msg = [SystemMessage(content=system_msg), content.get_user_message(self.settings.use_vision)]
		else:
			# if no browser session, we can't validate the output
			return True

		class ValidationResult(BaseModel):
			"""
			Validation results.
			"""

			is_valid: bool
			reason: str

		validator = self.llm.with_structured_output(ValidationResult, include_raw=True)
		response: dict[str, Any] = await validator.ainvoke(msg)  # type: ignore
		parsed: ValidationResult = response['parsed']
		is_valid = parsed.is_valid
		if not is_valid:
			logger.info(f'❌ Validator decision: {parsed.reason}')
			msg = f'The output is not yet correct. {parsed.reason}.'
			self.state.last_result = [ActionResult(extracted_content=msg, include_in_memory=True)]
		else:
			logger.info(f'✅ Validator decision: {parsed.reason}')
		return is_valid

	async def log_completion(self) -> None:
		"""Log the completion of the task"""
		if self.state.history.is_successful():
			logger.info('✅ Task completed successfully')
		else:
			logger.info('❌ Task completed without success')

		total_tokens = self.state.history.total_input_tokens()
		logger.debug(f'📝 Total input tokens used (approximate): {total_tokens}')

		if self.register_done_callback:
			if inspect.iscoroutinefunction(self.register_done_callback):
				await self.register_done_callback(self.state.history)
			else:
				self.register_done_callback(self.state.history)

	async def rerun_history(
		self,
		history: AgentHistoryList,
		max_retries: int = 3,
		skip_failures: bool = True,
		delay_between_actions: float = 2.0,
	) -> list[ActionResult]:
		"""
		Rerun a saved history of actions with error handling and retry logic.

		Args:
				history: The history to replay
				max_retries: Maximum number of retries per action
				skip_failures: Whether to skip failed actions or stop execution
				delay_between_actions: Delay between actions in seconds

		Returns:
				List of action results
		"""
		# Execute initial actions if provided
		if self.initial_actions:
			result = await self.multi_act(self.initial_actions)
			self.state.last_result = result

		results = []

		for i, history_item in enumerate(history.history):
			goal = history_item.model_output.current_state.next_goal if history_item.model_output else ''
			logger.info(f'Replaying step {i + 1}/{len(history.history)}: goal: {goal}')

			if (
				not history_item.model_output
				or not history_item.model_output.action
				or history_item.model_output.action == [None]
			):
				logger.warning(f'Step {i + 1}: No action to replay, skipping')
				results.append(ActionResult(error='No action to replay'))
				continue

			retry_count = 0
			while retry_count < max_retries:
				try:
					result = await self._execute_history_step(history_item, delay_between_actions)
					results.extend(result)
					break

				except Exception as e:
					retry_count += 1
					if retry_count == max_retries:
						error_msg = f'Step {i + 1} failed after {max_retries} attempts: {str(e)}'
						logger.error(error_msg)
						if not skip_failures:
							results.append(ActionResult(error=error_msg))
							raise RuntimeError(error_msg)
					else:
						logger.warning(f'Step {i + 1} failed (attempt {retry_count}/{max_retries}), retrying...')
						await asyncio.sleep(delay_between_actions)

		return results

	async def _execute_history_step(self, history_item: AgentHistory, delay: float) -> list[ActionResult]:
		"""Execute a single step from history with element validation"""
		state = await self.browser_session.get_state_summary(cache_clickable_elements_hashes=False)
		if not state or not history_item.model_output:
			raise ValueError('Invalid state or model output')
		updated_actions = []
		for i, action in enumerate(history_item.model_output.action):
			updated_action = await self._update_action_indices(
				history_item.state.interacted_element[i],
				action,
				state,
			)
			updated_actions.append(updated_action)

			if updated_action is None:
				raise ValueError(f'Could not find matching element {i} in current page')

		result = await self.multi_act(updated_actions)

		await asyncio.sleep(delay)
		return result

	async def _update_action_indices(
		self,
		historical_element: DOMHistoryElement | None,
		action: ActionModel,  # Type this properly based on your action model
		browser_state_summary: BrowserStateSummary,
	) -> ActionModel | None:
		"""
		Update action indices based on current page state.
		Returns updated action or None if element cannot be found.
		"""
		if not historical_element or not browser_state_summary.element_tree:
			return action

		current_element = HistoryTreeProcessor.find_history_element_in_tree(
			historical_element, browser_state_summary.element_tree
		)

		if not current_element or current_element.highlight_index is None:
			return None

		old_index = action.get_index()
		if old_index != current_element.highlight_index:
			action.set_index(current_element.highlight_index)
			logger.info(f'Element moved in DOM, updated index from {old_index} to {current_element.highlight_index}')

		return action

	async def load_and_rerun(self, history_file: str | Path | None = None, **kwargs) -> list[ActionResult]:
		"""
		Load history from file and rerun it.

		Args:
				history_file: Path to the history file
				**kwargs: Additional arguments passed to rerun_history
		"""
		if not history_file:
			history_file = 'AgentHistory.json'
		history = AgentHistoryList.load_from_file(history_file, self.AgentOutput)
		return await self.rerun_history(history, **kwargs)

	def save_history(self, file_path: str | Path | None = None) -> None:
		"""Save the history to a file"""
		if not file_path:
			file_path = 'AgentHistory.json'
		self.state.history.save_to_file(file_path)

	async def wait_until_resumed(self):
		await self._external_pause_event.wait()

	def pause(self) -> None:
		"""Pause the agent before the next step"""
		print(
			'\n\n⏸️  Got [Ctrl+C], paused the agent and left the browser open.\n\tPress [Enter] to resume or [Ctrl+C] again to quit.'
		)
		self.state.paused = True
		self._external_pause_event.clear()

		# The signal handler will handle the asyncio pause logic for us
		# No need to duplicate the code here

	def resume(self) -> None:
		"""Resume the agent"""
		print('----------------------------------------------------------------------')
		print('▶️  Got Enter, resuming agent execution where it left off...\n')
		self.state.paused = False
		self._external_pause_event.set()

		# The signal handler should have already reset the flags
		# through its reset() method when called from run()

		# playwright browser is always immediately killed by the first Ctrl+C (no way to stop that)
		# so we need to restart the browser if user wants to continue
		if self.browser:
			logger.info('🌎 Restarting/reconnecting to browser...')
			loop = asyncio.get_event_loop()
			loop.create_task(self.browser._init())
			loop.create_task(asyncio.sleep(5))

	def stop(self) -> None:
		"""Stop the agent"""
		logger.info('⏹️ Agent stopping')
		self.state.stopped = True

	def _convert_initial_actions(self, actions: list[dict[str, dict[str, Any]]]) -> list[ActionModel]:
		"""Convert dictionary-based actions to ActionModel instances"""
		converted_actions = []
		action_model = self.ActionModel
		for action_dict in actions:
			# Each action_dict should have a single key-value pair
			action_name = next(iter(action_dict))
			params = action_dict[action_name]

			# Get the parameter model for this action from registry
			action_info = self.controller.registry.registry.actions[action_name]
			param_model = action_info.param_model

			# Create validated parameters using the appropriate param model
			validated_params = param_model(**params)

			# Create ActionModel instance with the validated parameters
			action_model = self.ActionModel(**{action_name: validated_params})
			converted_actions.append(action_model)

		return converted_actions

	def _verify_and_setup_llm(self) -> bool:
		"""
		Verify that the LLM API keys are setup and the LLM API is responding properly.
		Also handles tool calling method detection if in auto mode.
		"""
		self.tool_calling_method = self._set_tool_calling_method()

		# Skip verification if already done
		if getattr(self.llm, '_verified_api_keys', None) is True or SKIP_LLM_API_KEY_VERIFICATION:
			self.llm._verified_api_keys = True
			return True

	async def _run_planner(self) -> str | None:
		"""Run the planner to analyze state and suggest next steps"""
		# Skip planning if no planner_llm is set
		if not self.settings.planner_llm:
			return None

		# Get current state to filter actions by page
		page = await self.browser_session.get_current_page()

		# Get all standard actions (no filter) and page-specific actions
		standard_actions = self.controller.registry.get_prompt_description()  # No page = system prompt actions
		page_actions = self.controller.registry.get_prompt_description(page)  # Page-specific actions

		# Combine both for the planner
		all_actions = standard_actions
		if page_actions:
			all_actions += '\n' + page_actions

		# Create planner message history using full message history with all available actions
		planner_messages = [
			PlannerPrompt(all_actions).get_system_message(
				is_planner_reasoning=self.settings.is_planner_reasoning,
				extended_planner_system_prompt=self.settings.extend_planner_system_message,
			),
			*self._message_manager.get_messages()[1:],  # Use full message history except the first
		]

		if not self.settings.use_vision_for_planner and self.settings.use_vision:
			last_state_message: HumanMessage = planner_messages[-1]
			# remove image from last state message
			new_msg = ''
			if isinstance(last_state_message.content, list):
				for msg in last_state_message.content:
					if msg['type'] == 'text':  # type: ignore
						new_msg += msg['text']  # type: ignore
					elif msg['type'] == 'image_url':  # type: ignore
						continue  # type: ignore
			else:
				new_msg = last_state_message.content

			planner_messages[-1] = HumanMessage(content=new_msg)

		planner_messages = convert_input_messages(planner_messages, self.planner_model_name)

		# Get planner output
		try:
			response = await self.settings.planner_llm.ainvoke(planner_messages)
		except Exception as e:
			logger.error(f'Failed to invoke planner: {str(e)}')
			raise LLMException(401, 'LLM API call failed') from e

		plan = str(response.content)
		# if deepseek-reasoner, remove think tags
		if self.planner_model_name and (
			'deepseek-r1' in self.planner_model_name or 'deepseek-reasoner' in self.planner_model_name
		):
			plan = self._remove_think_tags(plan)
		try:
			plan_json = json.loads(plan)
			logger.info(f'Planning Analysis:\n{json.dumps(plan_json, indent=4)}')
		except json.JSONDecodeError:
			logger.info(f'Planning Analysis:\n{plan}')
		except Exception as e:
			logger.debug(f'Error parsing planning analysis: {e}')
			logger.info(f'Plan: {plan}')

		return plan

	@property
	def message_manager(self) -> MessageManager:
		return self._message_manager

	async def close(self):
		"""Close all resources"""
		try:
			# First close browser resources
			await self.browser_session.stop()

			# Force garbage collection
			gc.collect()

		except Exception as e:
			logger.error(f'Error during cleanup: {e}')

	async def _update_action_models_for_page(self, page) -> None:
		"""Update action models with page-specific actions"""
		# Create new action model with current page's filtered actions
		self.ActionModel = self.controller.registry.create_action_model(page=page)
		# Update output model with the new actions
		self.AgentOutput = AgentOutput.type_with_custom_actions(self.ActionModel)

		# Update done action model too
		self.DoneActionModel = self.controller.registry.create_action_model(include_actions=['done'], page=page)
		self.DoneAgentOutput = AgentOutput.type_with_custom_actions(self.DoneActionModel)<|MERGE_RESOLUTION|>--- conflicted
+++ resolved
@@ -634,13 +634,8 @@
 		if self.chat_model_library == 'ChatOpenAI':
 			if any(m in model_lower for m in ['gpt-4', 'gpt-3.5']):
 				return 'function_calling'
-<<<<<<< HEAD
 			if any(m in model_lower for m in ['llama']):
 				return 'json_mode'
-=======
-			if any(m in model_lower for m in ['llama-4', 'llama-3']):
-				return 'function_calling'
->>>>>>> b526882d
 
 		# Azure OpenAI models
 		elif self.chat_model_library == 'AzureChatOpenAI':
