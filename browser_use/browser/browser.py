"""
Playwright browser on steroids.
"""

import asyncio
import gc
import logging
from dataclasses import dataclass, field
from typing import Literal

from playwright._impl._api_structures import ProxySettings
from playwright.async_api import Browser as PlaywrightBrowser
from playwright.async_api import (
	Playwright,
	async_playwright,
)

from browser_use.browser.context import BrowserContext, BrowserContextConfig
from browser_use.utils import time_execution_async

logger = logging.getLogger(__name__)


@dataclass
class BrowserConfig:
	r"""
	Configuration for the Browser.

	Default values:
		headless: True
			Whether to run browser in headless mode

		disable_security: True
			Disable browser security features

		extra_browser_args: []
			Extra arguments to pass to the browser

		wss_url: None
			Connect to a browser instance via WebSocket

		cdp_url: None
			Connect to a browser instance via CDP

		browser_instance_path: None
			Path to a Browser instance to use to connect to your normal browser
			e.g. '/Applications/Google\ Chrome.app/Contents/MacOS/Google\ Chrome'
	"""

	headless: bool = False
	disable_security: bool = True
	extra_browser_args: list[str] = field(default_factory=list)
	browser_instance_path: str | None = None
	wss_url: str | None = None
	cdp_url: str | None = None

	proxy: ProxySettings | None = field(default=None)
	new_context_config: BrowserContextConfig = field(default_factory=BrowserContextConfig)

	_force_keep_browser_alive: bool = False
	browser_class: Literal['chromium', 'firefox', 'webkit'] = 'chromium'



# @singleton: TODO - think about id singleton makes sense here
# @dev By default this is a singleton, but you can create multiple instances if you need to.
class Browser:
	"""
	Playwright browser on steroids.

	This is persistant browser factory that can spawn multiple browser contexts.
	It is recommended to use only one instance of Browser per your application (RAM usage will grow otherwise).
	"""

	def __init__(
		self,
		config: BrowserConfig = BrowserConfig(),
	):
		logger.debug('Initializing new browser')
		self.config = config
		self.playwright: Playwright | None = None
		self.playwright_browser: PlaywrightBrowser | None = None

		self.disable_security_args = []
		if self.config.disable_security:
			self.disable_security_args = ['--disable-web-security', '--disable-site-isolation-trials']
			if self.config.browser_class == 'chromium':
				self.disable_security_args += [
					'--disable-features=IsolateOrigins,site-per-process',
				]

	async def new_context(self, config: BrowserContextConfig = BrowserContextConfig()) -> BrowserContext:
		"""Create a browser context"""
		return BrowserContext(config=config, browser=self)

	async def get_playwright_browser(self) -> PlaywrightBrowser:
		"""Get a browser context"""
		if self.playwright_browser is None:
			return await self._init()

		return self.playwright_browser

	@time_execution_async('--init (browser)')
	async def _init(self):
		"""Initialize the browser session"""
		playwright = await async_playwright().start()
		browser = await self._setup_browser(playwright)

		self.playwright = playwright
		self.playwright_browser = browser

		return self.playwright_browser

	async def _setup_cdp(self, playwright: Playwright) -> PlaywrightBrowser:
		"""Sets up and returns a Playwright Browser instance with anti-detection measures. Firefox has no longer CDP support."""
		if 'firefox' not in self.config.browser_instance_path.lower():
			if not self.config.cdp_url:
				raise ValueError('CDP URL is required')
			logger.info(f'Connecting to remote browser via CDP {self.config.cdp_url}')
			browser_class = getattr(playwright, self.config.browser_class)
			browser = await browser_class.connect_over_cdp(self.config.cdp_url)
		else:
			raise ValueError(
				'CDP has been deprecated for firefox, check: https://fxdx.dev/deprecating-cdp-support-in-firefox-embracing-the-future-with-webdriver-bidi/'
			)
		return browser

	async def _setup_wss(self, playwright: Playwright) -> PlaywrightBrowser:
		"""Sets up and returns a Playwright Browser instance with anti-detection measures."""
		if not self.config.wss_url:
			raise ValueError('WSS URL is required')
		logger.info(f'Connecting to remote browser via WSS {self.config.wss_url}')
		browser_class = getattr(playwright, self.config.browser_class)
		browser = await browser_class.connect(self.config.wss_url)
		return browser

	async def _setup_browser_with_instance(self, playwright: Playwright) -> PlaywrightBrowser:
		"""Sets up and returns a Playwright Browser instance with anti-detection measures."""
		if not self.config.browser_instance_path:
			raise ValueError('Chrome instance path is required')
		import subprocess

		import requests

		try:
			# Check if browser is already running
			response = requests.get('http://localhost:9222/json/version', timeout=2)
			if response.status_code == 200:
				logger.info('Reusing existing Chrome instance')
				browser_class = getattr(playwright, self.config.browser_class)
				browser = await browser_class.connect_over_cdp(
					endpoint_url='http://localhost:9222',
					timeout=20000,  # 20 second timeout for connection
				)
				return browser
		except requests.ConnectionError:
			logger.debug('No existing Chrome instance found, starting a new one')

		# Start a new Chrome instance      
		args = [
				self.config.browser_instance_path,
				'--remote-debugging-port=9222',
			]
		if self.config.headless:
			args.append('--headless')
		subprocess.Popen(
			args
			+ self.config.extra_browser_args,      
			stdout=subprocess.DEVNULL,
			stderr=subprocess.DEVNULL,
		)

		# Attempt to connect again after starting a new instance
		for _ in range(10):
			try:
				response = requests.get('http://localhost:9222/json/version', timeout=2)
				if response.status_code == 200:
					break
			except requests.ConnectionError:
				pass
			await asyncio.sleep(1)

		# Attempt to connect again after starting a new instance
		try:
			browser_class = getattr(playwright, self.config.browser_class)
			browser = await browser_class.connect_over_cdp(
				endpoint_url='http://localhost:9222',
				timeout=20000,  # 20 second timeout for connection
			)
			return browser
		except Exception as e:
			logger.error(f'Failed to start a new Chrome instance.: {str(e)}')
			raise RuntimeError(
				' To start chrome in Debug mode, you need to close all existing Chrome instances and try again otherwise we can not connect to the instance.'
			)

	async def _setup_standard_browser(self, playwright: Playwright) -> PlaywrightBrowser:
		"""Sets up and returns a Playwright Browser instance with anti-detection measures."""
		browser_class = getattr(playwright, self.config.browser_class)
		args = {
			'chromium': [
				'--no-sandbox',
				'--disable-blink-features=AutomationControlled',
				'--disable-infobars',
				'--disable-background-timer-throttling',
				'--disable-popup-blocking',
				'--disable-backgrounding-occluded-windows',
				'--disable-renderer-backgrounding',
				'--disable-window-activation',
				'--disable-focus-on-load',
				'--no-first-run',
				'--no-default-browser-check',
				'--no-startup-window',
				'--window-position=0,0',
<<<<<<< HEAD
                '--enable-experimental-extension-apis',
				# '--window-size=1280,1000',
			]
			+ self.disable_security_args
			+ self.config.extra_chromium_args,
=======
			],
			'firefox': [
				'-no-remote',
			],
			'webkit': [
				'--no-startup-window',
			],
		}
		browser = await browser_class.launch(
			headless=self.config.headless,
			args=args[self.config.browser_class] + self.disable_security_args + self.config.extra_browser_args,
>>>>>>> c56861d0
			proxy=self.config.proxy,
		)
		# convert to Browser
		return browser

	async def _setup_browser(self, playwright: Playwright) -> PlaywrightBrowser:
		"""Sets up and returns a Playwright Browser instance with anti-detection measures."""
		try:
			if self.config.cdp_url:
				return await self._setup_cdp(playwright)
			if self.config.wss_url:
				return await self._setup_wss(playwright)
			elif self.config.browser_instance_path:
				return await self._setup_browser_with_instance(playwright)
			else:
				return await self._setup_standard_browser(playwright)
		except Exception as e:
			logger.error(f'Failed to initialize Playwright browser: {str(e)}')
			raise

	async def close(self):
		"""Close the browser instance"""
		try:
			if not self.config._force_keep_browser_alive:
				if self.playwright_browser:
					await self.playwright_browser.close()
					del self.playwright_browser
				if self.playwright:
					await self.playwright.stop()
					del self.playwright
				# Then cleanup httpx clients
				await self.cleanup_httpx_clients()
		except Exception as e:
			logger.debug(f'Failed to close browser properly: {e}')
		finally:
			self.playwright_browser = None
			self.playwright = None

			gc.collect()

	def __del__(self):
		"""Async cleanup when object is destroyed"""
		try:
			if self.playwright_browser or self.playwright:
				loop = asyncio.get_running_loop()
				if loop.is_running():
					loop.create_task(self.close())
				else:
					asyncio.run(self.close())
		except Exception as e:
			logger.debug(f'Failed to cleanup browser in destructor: {e}')

	async def cleanup_httpx_clients(self):
		"""Cleanup all httpx clients"""
		import httpx
		import gc

		# Force garbage collection to make sure all clients are in memory
		gc.collect()
		
		# Get all httpx clients
		clients = [obj for obj in gc.get_objects() if isinstance(obj, httpx.AsyncClient)]
		
		# Close all clients
		for client in clients:
			if not client.is_closed:
				try:
					await client.aclose()
				except Exception as e:
					logger.debug(f"Error closing httpx client: {e}")<|MERGE_RESOLUTION|>--- conflicted
+++ resolved
@@ -212,13 +212,8 @@
 				'--no-default-browser-check',
 				'--no-startup-window',
 				'--window-position=0,0',
-<<<<<<< HEAD
-                '--enable-experimental-extension-apis',
+        '--enable-experimental-extension-apis',
 				# '--window-size=1280,1000',
-			]
-			+ self.disable_security_args
-			+ self.config.extra_chromium_args,
-=======
 			],
 			'firefox': [
 				'-no-remote',
@@ -230,7 +225,6 @@
 		browser = await browser_class.launch(
 			headless=self.config.headless,
 			args=args[self.config.browser_class] + self.disable_security_args + self.config.extra_browser_args,
->>>>>>> c56861d0
 			proxy=self.config.proxy,
 		)
 		# convert to Browser
